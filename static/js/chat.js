--- conflicted
+++ resolved
@@ -11,16 +11,6 @@
         this.isLoggedIn = window.isLoggedIn || false;
         this.currentSessionId = null;
         this.isInitialized = false; // Prevent double initialization
-<<<<<<< HEAD
-        this.attachedFile = null; // Store attached file data
-        this._sendInProgress = false; // Track if a send operation is in progress
-
-
-        setTimeout(() => {
-            this.checkLibraries();
-        }, 1000);
-=======
->>>>>>> 02a776c7
 
         this.placeholders = [
             "Message GoldenDoodleLM...",
@@ -193,10 +183,7 @@
     handleKeydown(e) {
         if (e.key === 'Enter' && !e.shiftKey) {
             e.preventDefault();
-            // Prevent double submission if already generating
-            if (!this.isGenerating) {
-                this.sendMessage();
-            }
+            this.sendMessage();
         }
     }
 
@@ -212,10 +199,7 @@
     }
 
     handleSendClick() {
-        // Prevent double submission if already generating
-        if (!this.isGenerating) {
-            this.sendMessage();
-        }
+        this.sendMessage();
     }
 
     handleBrandVoiceClick(e) {
@@ -362,85 +346,34 @@
         if (!this.chatInput || !this.sendBtn) return;
 
         const hasText = this.chatInput.value.trim().length > 0;
-        const shouldDisable = !hasText || this.isGenerating || this._sendInProgress;
-
-        this.sendBtn.disabled = shouldDisable;
-
-        // Add visual feedback for disabled state
-        if (shouldDisable) {
-            this.sendBtn.style.opacity = '0.5';
-            this.sendBtn.style.cursor = 'not-allowed';
-        } else {
-            this.sendBtn.style.opacity = '1';
-            this.sendBtn.style.cursor = 'pointer';
-        }
+        this.sendBtn.disabled = !hasText || this.isGenerating;
     }
 
     async sendMessage() {
         const prompt = this.chatInput.value.trim();
 
-        if (!prompt || this.isGenerating || this._sendInProgress) {
+        if (!prompt || this.isGenerating) {
             return;
         }
 
-        // Prevent multiple simultaneous submissions
-        if (this.isGenerating || this._sendInProgress) {
-            console.log('❌ Request already in progress, ignoring duplicate submission');
-            return;
-        }
-
-        console.log('📤 SEND MESSAGE CALLED:');
-        console.log('  Prompt:', prompt);
-        console.log('  Has attachment:', !!this.attachedFile);
-        if (this.attachedFile) {
-            console.log('  Attachment details:', {
-                name: this.attachedFile.name,
-                contentLength: this.attachedFile.content.length,
-                size: this.attachedFile.size
-            });
-        }
-
-        let error = null; // To capture errors in the finally block
         try {
-            // Set generating state immediately to prevent double submissions
-            this.isGenerating = true;
-            this._sendInProgress = true;
-            this.updateSendButton();
-            this.updateSendButtonLoading(true);
-
             // If no current session and logged in, start a new one
             if (!this.currentSessionId && this.isLoggedIn) {
-                await this.startNewChat(false); // Don't clear UI yet
+                await this.startNewChat(false);
             }
 
             // Validate session ID
             if (this.isLoggedIn && !this.currentSessionId) {
                 console.error('No valid session ID for logged-in user!');
-                await this.startNewChat(false); // Don't clear UI yet
-            }
-
-            // CRITICAL: Store attachment data BEFORE any UI changes
-            const currentAttachment = this.attachedFile ? {
-                name: this.attachedFile.name,
-                content: this.attachedFile.content,
-                size: this.attachedFile.size
-            } : null;
-
-            console.log('📎 Attachment preserved for request:', currentAttachment ? {
-                name: currentAttachment.name,
-                contentLength: currentAttachment.content.length,
-                size: currentAttachment.size
-            } : null);
+                await this.startNewChat(false);
+            }
 
             // Clear input and update UI
             this.chatInput.value = '';
             this.autoResizeTextarea();
-
-            // Clear attachment badge if present
-            const attachmentBadge = document.getElementById('attached-file-badge');
-            if (attachmentBadge) {
-                attachmentBadge.remove();
-            }
+            this.isGenerating = true;
+            this.updateSendButton();
+            this.updateSendButtonLoading(true);
 
             // Clear welcome screen if present
             this.clearWelcomeScreen();
@@ -452,7 +385,7 @@
                     filename: this.attachedFile.name,
                     file: this.attachedFile
                 };
-                
+
                 // Clear attached file
                 this.attachedFile = null;
                 this.hideAttachmentIndicator();
@@ -464,68 +397,18 @@
             // Add loading message
             const loadingId = this.addLoadingMessage();
 
-            // Get conversation history for context (excluding the message we just added)
+            // Get conversation history for context
             const conversationHistory = this.getConversationHistory();
-            // Remove the last message we just added to prevent duplication
-            if (conversationHistory.length > 0 && conversationHistory[conversationHistory.length - 1].content === prompt) {
-                conversationHistory.pop();
-            }
-
-            // Include attachment data if present
-            let finalPrompt = prompt;
-            let attachmentData = null;
-
-            if (currentAttachment) {
-                // Use more content and better structure
-                const attachmentContent = currentAttachment.content.substring(0, 15000);
-                finalPrompt = `ATTACHED DOCUMENT: ${currentAttachment.name}
-
-DOCUMENT CONTENT:
-${attachmentContent}${currentAttachment.content.length > 15000 ? '\n\n[Document truncated - showing first 15,000 characters]' : ''}
-
-USER REQUEST:
-${prompt}
-
-Please analyze the attached document and respond to the user's request based on the document content above.`;
-
-                attachmentData = {
-                    filename: currentAttachment.name,
-                    content: attachmentContent,
-                    size: currentAttachment.size,
-                    truncated: currentAttachment.content.length > 15000
-                };
-
-                console.log('📎 Attachment data prepared:', {
-                    filename: currentAttachment.name,
-                    contentLength: attachmentContent.length,
-                    originalLength: currentAttachment.content.length,
-                    truncated: currentAttachment.content.length > 15000
-                });
-            }
-
-            console.log('📎 Final attachment data being sent:', attachmentData);
 
             const requestData = {
-                prompt: finalPrompt,
+                prompt: prompt,
                 conversation_history: conversationHistory,
                 content_mode: this.currentMode,
                 brand_voice_id: this.isDemoMode ? null : (this.selectedBrandVoice || null),
                 is_demo: this.isDemoMode,
                 session_id: this.currentSessionId,
-<<<<<<< HEAD
-                attachment: attachmentData
-=======
                 attachment_data: attachmentData
->>>>>>> 02a776c7
             };
-
-            console.log('📤 Final request data:', {
-                prompt: finalPrompt.substring(0, 200) + '...',
-                conversation_history_length: conversationHistory.length,
-                content_mode: this.currentMode,
-                has_attachment: !!attachmentData,
-                session_id: this.currentSessionId
-            });
 
             // Make the request with proper error handling
             const response = await this.makeRequestWithFile('/generate', requestData);
@@ -540,13 +423,10 @@
                     this.updateChatTitleInSidebar(this.currentSessionId, prompt);
                 }
             } else {
-                const errorMessage = response?.error || 'Sorry, I encountered an error. Please try again.';
-                this.addMessage(errorMessage, 'ai', true);
-                error = new Error(errorMessage); // Set error for finally block
-            }
-
-        } catch (catchError) {
-            error = catchError; // Capture error
+                this.addMessage(response?.error || 'Sorry, I encountered an error. Please try again.', 'ai', true);
+            }
+
+        } catch (error) {
             console.error('❌ Generation error:', error);
 
             // Remove any loading messages first
@@ -583,16 +463,9 @@
         } finally {
             // Always reset UI state
             this.isGenerating = false;
-            this._sendInProgress = false;
             this.updateSendButton();
             this.updateSendButtonLoading(false);
             this.chatInput.focus();
-
-            // Only clear attachment data if the request was successful
-            // (Don't clear on error so user can retry)
-            if (!error) {
-                this.attachedFile = null;
-            }
         }
     }
 
@@ -659,7 +532,7 @@
                     // Use FormData if there's an attachment
                     if (data.attachment_data && data.attachment_data.file) {
                         const formData = new FormData();
-                        
+
                         // Add all non-file data
                         formData.append('prompt', data.prompt);
                         formData.append('conversation_history', JSON.stringify(data.conversation_history));
@@ -667,7 +540,7 @@
                         formData.append('brand_voice_id', data.brand_voice_id || '');
                         formData.append('is_demo', data.is_demo);
                         formData.append('session_id', data.session_id);
-                        
+
                         // Add the file
                         formData.append('file', data.attachment_data.file);
                         formData.append('filename', data.attachment_data.filename);
@@ -1054,77 +927,11 @@
         }
 
         try {
-<<<<<<< HEAD
-            const text = await this.extractTextFromFile(file);
-
-            console.log('📎 ATTACHMENT PROCESSING COMPLETE:');
-            console.log('  File name:', file.name);
-            console.log('  File size:', file.size);
-            console.log('  Extracted text length:', text.length);
-            console.log('  First 200 characters:', text.substring(0, 200));
-
-            // Store the file data for sending with the message
-            this.attachedFile = {
-                name: file.name,
-                content: text,
-                size: file.size
-            };
-
-            console.log('📎 Attachment stored in this.attachedFile:', {
-                name: this.attachedFile.name,
-                contentLength: this.attachedFile.content.length,
-                size: this.attachedFile.size
-            });
-
-            // Show file badge instead of adding text to input
-            this.showAttachedFileBadge(file.name);
-            this.updateSendButton();
-            this.chatInput.focus();
-
-            // Show success indicator
-            this.showFileSuccessIndicator(file.name);
-
-        } catch (error) {
-            console.error('Error reading file:', error);
-
-            if (error.message.includes('Unsupported file type')) {
-                alert(`Error: ${error.message}. Please use .txt, .md, .pdf, .doc, or .docx files.`);
-            } else {
-                alert('Error reading file. Please try again or use a different file.');
-            }
-        }
-    }
-
-    showFileProcessingIndicator(fileName) {
-        const indicator = document.createElement('div');
-        indicator.id = 'file-processing-indicator';
-        indicator.innerHTML = `
-            <div style="position: fixed; top: 20px; right: 20px; background: var(--charcoal); color: var(--cloud-white); padding: 12px 16px; border-radius: 8px; font-size: 0.9rem; z-index: 1000; box-shadow: 0 4px 12px rgba(0,0,0,0.3);">
-                <i class="fas fa-spinner fa-spin" style="margin-right: 8px;"></i>
-                Processing ${fileName}...
-            </div>
-        `;
-        document.body.appendChild(indicator);
-    }
-
-    updateFileProcessingIndicator(fileName, message) {
-        const indicator = document.getElementById('file-processing-indicator');
-        if (indicator) {
-            indicator.innerHTML = `
-                <div style="position: fixed; top: 20px; right: 20px; background: var(--charcoal); color: var(--cloud-white); padding: 12px 16px; border-radius: 8px; font-size: 0.9rem; z-index: 1000; box-shadow: 0 4px 12px rgba(0,0,0,0.3);">
-                    <i class="fas fa-spinner fa-spin" style="margin-right: 8px;"></i>
-                    ${message}
-                </div>
-            `;
-        }
-    }
-=======
             // Store file info for backend processing
             this.attachedFile = file;
-            
+
             // Show attachment indicator
             this.showAttachmentIndicator(file.name);
->>>>>>> 02a776c7
 
         } catch (error) {
             console.error('Error processing file:', error);
@@ -1132,284 +939,14 @@
         }
     }
 
-<<<<<<< HEAD
-    showAttachedFileBadge(fileName) {
-        // Remove any existing attachment badge
-        const existingBadge = document.getElementById('attached-file-badge');
-        if (existingBadge) {
-            existingBadge.remove();
-        }
-
-        // Create file badge
-        const badge = document.createElement('div');
-        badge.id = 'attached-file-badge';
-        badge.innerHTML = `
-            <div style="display: flex; align-items: center; gap: 8px; background: var(--border-light); border: 1px solid var(--clearwater-teal); border-radius: 20px; padding: 6px 12px; margin-bottom: 8px; font-size: 0.875rem; color: var(--text-primary); max-width: fit-content;">
-                <svg width="14" height="14" viewBox="0 0 24 24" fill="currentColor" style="color: var(--clearwater-teal);">
-                    <path d="M16.5 6v11.5c0 2.21-1.79 4-4 4s-4-1.79-4-4V5a2.5 2.5 0 0 1 5 0v10.5c0 .55-.45 1-1 1s-1-.45-1-1V6H10v9.5a2.5 2.5 0 0 0 5 0V5c0-2.21-1.79-4-4-4S7 2.79 7 5v12.5c0 3.31 2.69 6 6 6s6-2.69 6-6V6h-2.5z"/>
-                </svg>
-                <span>${fileName}</span>
-                <button onclick="this.parentElement.parentElement.remove(); window.chat.removeAttachment();" style="background: none; border: none; color: var(--text-muted); cursor: pointer; font-size: 16px; padding: 0; width: 16px; height: 16px; display: flex; align-items: center; justify-content: center;">×</button>
-            </div>
-        `;
-
-        // Insert badge before the prompt input container
-        const promptContainer = document.querySelector('.prompt-input-container');
-        if (promptContainer) {
-            promptContainer.parentNode.insertBefore(badge, promptContainer);
-        }
-    }
-
-    removeAttachment() {
-        this.attachedFile = null;
-        this.updateSendButton();
-        this.chatInput.focus();
-    }
-
-    checkLibraries() {
-
-        if (typeof pdfjsLib === 'undefined') {
-            console.warn('PDF.js library not loaded - PDF extraction will not work');
-        }
-        if (typeof mammoth === 'undefined') {
-            console.warn('Mammoth library not loaded - Word extraction will not work');
-        }
-        console.log('=== END LIBRARY CHECK ===');
-    }
-
-    async loadPDFJS() {
-        return new Promise((resolve, reject) => {
-            const script = document.createElement('script');
-            script.src = 'https://cdn.jsdelivr.net/npm/pdfjs-dist@3.11.174/build/pdf.min.js';
-            script.onload = () => {
-                console.log('PDF.js loaded dynamically');
-                resolve();
-            };
-            script.onerror = () => {
-                console.error('Failed to load PDF.js dynamically');
-                reject(new Error('Failed to load PDF.js'));
-            };
-            document.head.appendChild(script);
-        });
-    }
-
-    async loadMammoth() {
-        return new Promise((resolve, reject) => {
-            const script = document.createElement('script');
-            script.src = 'https://cdn.jsdelivr.net/npm/mammoth@1.6.0/mammoth.browser.min.js';
-            script.onload = () => {
-                console.log('Mammoth loaded dynamically');
-                resolve();
-            };
-            script.onerror = () => {
-                console.error('Failed to load Mammoth dynamically');
-                reject(new Error('Failed to load Mammoth'));
-            };
-            document.head.appendChild(script);
-        });
-    }
-
-    async extractTextFromFile(file) {
-        const fileExtension = file.name.split('.').pop().toLowerCase();
-
-        switch (fileExtension) {
-            case 'txt':
-            case 'md':
-                console.log('Using readFileAsText for text file');
-                return await this.readFileAsText(file);
-
-            case 'pdf':
-                console.log('Using extractTextFromPDF for PDF file');
-                return await this.extractTextFromPDF(file);
-
-            case 'doc':
-            case 'docx':
-                console.log('Using extractTextFromWord for Word file');
-                return await this.extractTextFromWord(file);
-
-            default:
-                throw new Error(`Unsupported file type: ${fileExtension}. Supported types: .txt, .md, .pdf, .doc, .docx`);
-        }
-    }
-
-    async extractTextFromPDF(file) {
-        try {
-            // Wait for PDF.js to load if it's not available yet
-            let attempts = 0;
-            while (typeof pdfjsLib === 'undefined' && attempts < 10) {
-                await new Promise(resolve => setTimeout(resolve, 100));
-                attempts++;
-            }
-
-            // Check if PDF.js is available
-            if (typeof pdfjsLib === 'undefined') {
-
-                // Try to load PDF.js dynamically
-                try {
-                    await this.loadPDFJS();
-                    if (typeof pdfjsLib === 'undefined') {
-                        throw new Error('Failed to load PDF.js library');
-                    }
-                } catch (loadError) {
-                    console.error('Failed to load PDF.js:', loadError);
-                    throw new Error('PDF.js library not available. Please refresh the page and try again.');
-                }
-            }
-
-            if (pdfjsLib.GlobalWorkerOptions) {
-                pdfjsLib.GlobalWorkerOptions.workerSrc = 'https://cdn.jsdelivr.net/npm/pdfjs-dist@3.11.174/build/pdf.worker.min.js';
-            }
-
-            const arrayBuffer = await file.arrayBuffer();
-
-            this.updateFileProcessingIndicator(file.name, 'Loading PDF document...');
-            const pdf = await pdfjsLib.getDocument({ data: arrayBuffer }).promise;
-
-            let fullText = '';
-
-            for (let pageNum = 1; pageNum <= pdf.numPages; pageNum++) {
-                this.updateFileProcessingIndicator(file.name, `Extracting text from page ${pageNum} of ${pdf.numPages}...`);
-
-                const page = await pdf.getPage(pageNum);
-                const textContent = await page.getTextContent();
-
-                const pageText = textContent.items
-                    .map(item => item.str)
-                    .join(' ');
-
-                fullText += pageText + '\n';
-            }
-
-            if (fullText.trim().length === 0) {
-                return `[PDF file: ${file.name}]\n\nNote: This PDF appears to contain only images or non-extractable text. Please copy and paste the text content manually.`;
-            }
-
-            return fullText.trim();
-
-        } catch (error) {
-            console.error('PDF extraction error:', error);
-            return `[PDF file: ${file.name}]\n\nError extracting text from PDF: ${error.message}. Please copy and paste the text content manually, or save the PDF as a text file and try again.`;
-        }
-    }
-
-    async extractTextFromWord(file) {
-        try {
-
-            let attempts = 0;
-            while (typeof mammoth === 'undefined' && attempts < 10) {
-                await new Promise(resolve => setTimeout(resolve, 100));
-                attempts++;
-            }
-
-            if (typeof mammoth === 'undefined') {
-                console.error('Mammoth library not loaded after waiting');
-
-                try {
-                    await this.loadMammoth();
-                    if (typeof mammoth === 'undefined') {
-                        throw new Error('Failed to load Mammoth library');
-                    }
-                } catch (loadError) {
-                    console.error('Failed to load Mammoth:', loadError);
-                    throw new Error('Mammoth library not available. Please refresh the page and try again.');
-                }
-            }
-
-            const arrayBuffer = await file.arrayBuffer();
-
-            this.updateFileProcessingIndicator(file.name, 'Extracting text from Word document...');
-
-            try {
-                const result = await mammoth.extractRawText({ arrayBuffer: arrayBuffer });
-
-                if (!result.value || result.value.trim().length === 0) {
-                    return `[Word document: ${file.name}]\n\nNote: This document appears to contain only images or non-extractable content. Please copy and paste the text content manually.`;
-                }
-
-                let extractedText = result.value.trim();
-                if (result.messages && result.messages.length > 0) {
-                    const warnings = result.messages
-                        .filter(msg => msg.type === 'warning')
-                        .map(msg => msg.message)
-                        .join(', ');
-                    if (warnings) {
-                        extractedText += `\n\n[Note: Some formatting may have been lost during extraction: ${warnings}]`;
-                    }
-                }
-
-                return extractedText;
-
-            } catch (mammothError) {
-                console.log('Mammoth extraction failed:', mammothError.message);
-
-                // Check if this is a binary .doc file that can't be processed
-                if (mammothError.message.includes('unexpected signature') ||
-                    mammothError.message.includes('zip file') ||
-                    mammothError.message.includes('central directory') ||
-                    mammothError.message.includes('Invalid data')) {
-
-                    // For "Invalid data" errors, try plain text fallback first
-                    if (mammothError.message.includes('Invalid data')) {
-                        console.log('Invalid data error detected, trying plain text fallback...');
-                        this.updateFileProcessingIndicator(file.name, 'Trying alternative extraction method...');
-
-                        try {
-                            const textContent = await this.readFileAsText(file);
-                            const isReadableText = this.isReadableText(textContent);
-
-                            if (textContent && textContent.trim().length > 0 && isReadableText) {
-                                return `[Word document: ${file.name}]\n\n${textContent}\n\nNote: Extracted using fallback method. Some formatting may be lost.`;
-                            }
-                        } catch (textError) {
-                            console.log('Plain text fallback also failed for invalid data');
-                        }
-                    }
-
-                    // Don't try plain text fallback for other binary .doc files
-                    throw new Error(`This .doc file appears to be in an older binary format that cannot be processed. Please convert it to .docx format or copy and paste the text content manually.`);
-                }
-
-                // For other errors, try plain text fallback only if it's likely to be a text-based file
-                console.log('Trying plain text fallback...');
-                this.updateFileProcessingIndicator(file.name, 'Trying alternative extraction method...');
-
-                try {
-                    const textContent = await this.readFileAsText(file);
-
-                    // Check if the content looks like readable text (not binary garbage)
-                    const isReadableText = this.isReadableText(textContent);
-
-                    if (textContent && textContent.trim().length > 0 && isReadableText) {
-                        return `[Word document: ${file.name}]\n\n${textContent}\n\nNote: Extracted using fallback method. Some formatting may be lost.`;
-                    } else {
-                        console.log('Plain text fallback produced unreadable content');
-                    }
-                } catch (textError) {
-                    console.log('Plain text fallback also failed');
-                }
-
-                // Re-throw the original Mammoth error
-                throw mammothError;
-            }
-
-        } catch (error) {
-            console.error('Word extraction error:', error);
-
-            if (error.message.includes('zip file') || error.message.includes('central directory') || error.message.includes('unexpected signature') || error.message.includes('binary format') || error.message.includes('Invalid data')) {
-                return `[Word document: ${file.name}]\n\nThis document could not be processed by our text extraction system. This may be due to:\n1. The file being in an older binary format (.doc)\n2. The file being corrupted or damaged\n3. The file containing unsupported content\n\nPlease try:\n1. Opening the document in Microsoft Word and saving it as .docx format\n2. Copying and pasting the text content manually\n3. Converting the file using an online .doc to .docx converter\n\nNote: Modern .docx files work much better with our system.`;
-            }
-
-            return `[Word document: ${file.name}]\n\nError extracting text from Word document: ${error.message}. Please copy and paste the text content manually, or save the document as a text file and try again.`;
-        }
-=======
     showAttachmentIndicator(filename) {
         const indicator = document.getElementById('attachmentIndicator');
         const filenameSpan = indicator.querySelector('.attachment-filename');
         const removeBtn = indicator.querySelector('.attachment-remove');
-        
+
         filenameSpan.textContent = filename;
         indicator.style.display = 'block';
-        
+
         // Add remove functionality
         removeBtn.onclick = () => {
             this.attachedFile = null;
@@ -1420,7 +957,6 @@
     hideAttachmentIndicator() {
         const indicator = document.getElementById('attachmentIndicator');
         indicator.style.display = 'none';
->>>>>>> 02a776c7
     }
 
     readFileAsText(file) {
@@ -1432,36 +968,6 @@
         });
     }
 
-<<<<<<< HEAD
-    isReadableText(text) {
-        // Check if text contains too many non-printable characters
-        const nonPrintableCount = (text.match(/[\x00-\x08\x0B\x0C\x0E-\x1F\x7F-\x9F]/g) || []).length;
-        const totalLength = text.length;
-        const nonPrintableRatio = nonPrintableCount / totalLength;
-
-        // If more than 10% of characters are non-printable, it's likely binary data
-        if (nonPrintableRatio > 0.1) {
-            return false;
-        }
-
-        // Check for common binary file signatures
-        const binarySignatures = [
-            '\x00\x00\x00\x00', // Common in binary files
-            'Root Entry', // OLE compound document
-            '\xFF\xFF\xFF\xFF' // Another common binary pattern
-        ];
-
-        for (const signature of binarySignatures) {
-            if (text.includes(signature)) {
-                return false;
-            }
-        }
-
-        return true;
-    }
-
-=======
->>>>>>> 02a776c7
     formatMessage(content) {
         // Check if marked library is available
         if (typeof marked !== 'undefined') {
